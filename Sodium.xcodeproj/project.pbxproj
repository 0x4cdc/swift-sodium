--- conflicted
+++ resolved
@@ -80,9 +80,11 @@
 		901645041AE376C100163E3E /* Helpers.swift in Sources */ = {isa = PBXBuildFile; fileRef = 901645021AE376C100163E3E /* Helpers.swift */; };
 		9016450A1AE376E400163E3E /* AppDelegate.swift in Sources */ = {isa = PBXBuildFile; fileRef = 901645051AE376E400163E3E /* AppDelegate.swift */; };
 		9016450E1AE376E400163E3E /* Images.xcassets in Resources */ = {isa = PBXBuildFile; fileRef = 901645071AE376E400163E3E /* Images.xcassets */; };
+		901645101AE376E400163E3E /* Info.plist in Resources */ = {isa = PBXBuildFile; fileRef = 901645081AE376E400163E3E /* Info.plist */; };
 		901645201AE378DE00163E3E /* AppDelegate.swift in Sources */ = {isa = PBXBuildFile; fileRef = 9016451B1AE378DE00163E3E /* AppDelegate.swift */; };
 		901645241AE378DE00163E3E /* ViewController.swift in Sources */ = {isa = PBXBuildFile; fileRef = 9016451F1AE378DE00163E3E /* ViewController.swift */; };
 		901645271AE3796300163E3E /* Example_OSXTests.swift in Sources */ = {isa = PBXBuildFile; fileRef = 901645251AE3796300163E3E /* Example_OSXTests.swift */; };
+		901645281AE3796300163E3E /* Info.plist in Resources */ = {isa = PBXBuildFile; fileRef = 901645261AE3796300163E3E /* Info.plist */; };
 		9016452B1AE3799400163E3E /* Example_iOSTests.swift in Sources */ = {isa = PBXBuildFile; fileRef = 901645291AE3799400163E3E /* Example_iOSTests.swift */; };
 		9016452E1AE37C0000163E3E /* Images.xcassets in Resources */ = {isa = PBXBuildFile; fileRef = 9016451D1AE378DE00163E3E /* Images.xcassets */; };
 		9016453B1AE37E5800163E3E /* LaunchScreen.xib in Resources */ = {isa = PBXBuildFile; fileRef = 901645371AE37E5800163E3E /* LaunchScreen.xib */; };
@@ -824,14 +826,9 @@
 		09A943BE1A4EB5F500C8A04F /* Project object */ = {
 			isa = PBXProject;
 			attributes = {
-<<<<<<< HEAD
-				LastSwiftUpdateCheck = 0700;
-				LastUpgradeCheck = 0700;
-=======
 				LastSwiftMigration = 0700;
 				LastSwiftUpdateCheck = 0700;
 				LastUpgradeCheck = 0610;
->>>>>>> 0678d17d
 				ORGANIZATIONNAME = "Frank Denis";
 				TargetAttributes = {
 					09A943C61A4EB5F500C8A04F = {
@@ -921,6 +918,7 @@
 			buildActionMask = 2147483647;
 			files = (
 				9016450E1AE376E400163E3E /* Images.xcassets in Resources */,
+				901645101AE376E400163E3E /* Info.plist in Resources */,
 				901645481AE37F7200163E3E /* Base.lproj in Resources */,
 				901645461AE37F6300163E3E /* MainMenu.xib in Resources */,
 			);
@@ -930,6 +928,7 @@
 			isa = PBXResourcesBuildPhase;
 			buildActionMask = 2147483647;
 			files = (
+				901645281AE3796300163E3E /* Info.plist in Resources */,
 			);
 			runOnlyForDeploymentPostprocessing = 0;
 		};
@@ -1171,7 +1170,6 @@
 					"$(inherited)",
 					"$(PROJECT_DIR)/Sodium",
 				);
-				PRODUCT_BUNDLE_IDENTIFIER = "org.pureftpd.swiftodium.$(PRODUCT_NAME:rfc1034identifier)";
 				PRODUCT_NAME = Sodium;
 				SKIP_INSTALL = YES;
 				SWIFT_OPTIMIZATION_LEVEL = "-Onone";
@@ -1193,7 +1191,6 @@
 					"$(inherited)",
 					"$(PROJECT_DIR)/Sodium",
 				);
-				PRODUCT_BUNDLE_IDENTIFIER = "org.pureftpd.swiftodium.$(PRODUCT_NAME:rfc1034identifier)";
 				PRODUCT_NAME = Sodium;
 				SKIP_INSTALL = YES;
 			};
@@ -1212,7 +1209,6 @@
 				);
 				INFOPLIST_FILE = SodiumTests/Info.plist;
 				LD_RUNPATH_SEARCH_PATHS = "$(inherited) @executable_path/Frameworks @loader_path/Frameworks";
-				PRODUCT_BUNDLE_IDENTIFIER = "org.pureftpd.swiftsodium.$(PRODUCT_NAME:rfc1034identifier)";
 				PRODUCT_NAME = SodiumTests;
 			};
 			name = Debug;
@@ -1226,7 +1222,6 @@
 				);
 				INFOPLIST_FILE = SodiumTests/Info.plist;
 				LD_RUNPATH_SEARCH_PATHS = "$(inherited) @executable_path/Frameworks @loader_path/Frameworks";
-				PRODUCT_BUNDLE_IDENTIFIER = "org.pureftpd.swiftsodium.$(PRODUCT_NAME:rfc1034identifier)";
 				PRODUCT_NAME = SodiumTests;
 			};
 			name = Release;
@@ -1244,7 +1239,6 @@
 				INFOPLIST_FILE = Examples/iOS/Info.plist;
 				IPHONEOS_DEPLOYMENT_TARGET = 8.3;
 				LD_RUNPATH_SEARCH_PATHS = "$(inherited) @executable_path/Frameworks";
-				PRODUCT_BUNDLE_IDENTIFIER = "com.vucontacts.swiftodium.$(PRODUCT_NAME:rfc1034identifier)";
 				PRODUCT_NAME = "$(TARGET_NAME)";
 			};
 			name = Debug;
@@ -1259,7 +1253,6 @@
 				INFOPLIST_FILE = Examples/iOS/Info.plist;
 				IPHONEOS_DEPLOYMENT_TARGET = 8.3;
 				LD_RUNPATH_SEARCH_PATHS = "$(inherited) @executable_path/Frameworks";
-				PRODUCT_BUNDLE_IDENTIFIER = "com.vucontacts.swiftodium.$(PRODUCT_NAME:rfc1034identifier)";
 				PRODUCT_NAME = "$(TARGET_NAME)";
 			};
 			name = Release;
@@ -1281,7 +1274,6 @@
 				INFOPLIST_FILE = Examples/iOS/Tests/Info.plist;
 				IPHONEOS_DEPLOYMENT_TARGET = 8.3;
 				LD_RUNPATH_SEARCH_PATHS = "$(inherited) @executable_path/Frameworks @loader_path/Frameworks";
-				PRODUCT_BUNDLE_IDENTIFIER = "com.vucontacts.swiftodium.$(PRODUCT_NAME:rfc1034identifier)";
 				PRODUCT_NAME = "$(TARGET_NAME)";
 				TEST_HOST = "$(BUILT_PRODUCTS_DIR)/Example iOS.app/Example iOS";
 			};
@@ -1301,7 +1293,6 @@
 				INFOPLIST_FILE = Examples/iOS/Tests/Info.plist;
 				IPHONEOS_DEPLOYMENT_TARGET = 8.3;
 				LD_RUNPATH_SEARCH_PATHS = "$(inherited) @executable_path/Frameworks @loader_path/Frameworks";
-				PRODUCT_BUNDLE_IDENTIFIER = "com.vucontacts.swiftodium.$(PRODUCT_NAME:rfc1034identifier)";
 				PRODUCT_NAME = "$(TARGET_NAME)";
 				TEST_HOST = "$(BUILT_PRODUCTS_DIR)/Example iOS.app/Example iOS";
 			};
@@ -1322,7 +1313,6 @@
 				INFOPLIST_FILE = Examples/OSX/Info.plist;
 				LD_RUNPATH_SEARCH_PATHS = "$(inherited) @executable_path/../Frameworks";
 				MACOSX_DEPLOYMENT_TARGET = 10.10;
-				PRODUCT_BUNDLE_IDENTIFIER = "com.vucontacts.swiftodium.$(PRODUCT_NAME:rfc1034identifier)";
 				PRODUCT_NAME = "$(TARGET_NAME)";
 				SDKROOT = macosx;
 			};
@@ -1340,7 +1330,6 @@
 				INFOPLIST_FILE = Examples/OSX/Info.plist;
 				LD_RUNPATH_SEARCH_PATHS = "$(inherited) @executable_path/../Frameworks";
 				MACOSX_DEPLOYMENT_TARGET = 10.10;
-				PRODUCT_BUNDLE_IDENTIFIER = "com.vucontacts.swiftodium.$(PRODUCT_NAME:rfc1034identifier)";
 				PRODUCT_NAME = "$(TARGET_NAME)";
 				SDKROOT = macosx;
 			};
@@ -1364,7 +1353,6 @@
 				INFOPLIST_FILE = Examples/OSX/Tests/Info.plist;
 				LD_RUNPATH_SEARCH_PATHS = "$(inherited) @executable_path/../Frameworks @loader_path/../Frameworks";
 				MACOSX_DEPLOYMENT_TARGET = 10.10;
-				PRODUCT_BUNDLE_IDENTIFIER = "com.vucontacts.swiftodium.$(PRODUCT_NAME:rfc1034identifier)";
 				PRODUCT_NAME = "$(TARGET_NAME)";
 				SDKROOT = macosx;
 				TEST_HOST = "$(BUILT_PRODUCTS_DIR)/Example OSX.app/Contents/MacOS/Example OSX";
@@ -1386,7 +1374,6 @@
 				INFOPLIST_FILE = Examples/OSX/Tests/Info.plist;
 				LD_RUNPATH_SEARCH_PATHS = "$(inherited) @executable_path/../Frameworks @loader_path/../Frameworks";
 				MACOSX_DEPLOYMENT_TARGET = 10.10;
-				PRODUCT_BUNDLE_IDENTIFIER = "com.vucontacts.swiftodium.$(PRODUCT_NAME:rfc1034identifier)";
 				PRODUCT_NAME = "$(TARGET_NAME)";
 				SDKROOT = macosx;
 				TEST_HOST = "$(BUILT_PRODUCTS_DIR)/Example OSX.app/Contents/MacOS/Example OSX";
@@ -1416,7 +1403,6 @@
 					"$(PROJECT_DIR)/Sodium",
 				);
 				MACOSX_DEPLOYMENT_TARGET = 10.10;
-				PRODUCT_BUNDLE_IDENTIFIER = "org.pureftpd.swiftodium.$(PRODUCT_NAME:rfc1034identifier)";
 				PRODUCT_NAME = Sodium;
 				SDKROOT = macosx;
 				SKIP_INSTALL = YES;
@@ -1443,7 +1429,6 @@
 					"$(PROJECT_DIR)/Sodium",
 				);
 				MACOSX_DEPLOYMENT_TARGET = 10.10;
-				PRODUCT_BUNDLE_IDENTIFIER = "org.pureftpd.swiftodium.$(PRODUCT_NAME:rfc1034identifier)";
 				PRODUCT_NAME = Sodium;
 				SDKROOT = macosx;
 				SKIP_INSTALL = YES;
